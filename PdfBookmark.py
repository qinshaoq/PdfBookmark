--- conflicted
+++ resolved
@@ -112,12 +112,7 @@
             bmTitle = outline['/Title']
             bmTitle = u'\uFEFF' + bmTitle
             bmPage = int(ratio)
-<<<<<<< HEAD
-            bmTop = (float)(output.getPage(0).mediaBox.getHeight()) * (1 - (ratio - bmPage))
-            bmCur = output.addBookmark(str(bmTitle), bmPage, parent, None, False, False, '/FitH', bmTop)
-=======
             bmCur = output.add_outline_item(str(bmTitle), bmPage, parent, None, None, False, False, PAGE_FIT)
->>>>>>> cafc1b5c
             lastBm = bmCur
         else:
             _writeOutlinesToPdf(outline, output, lastBm)
@@ -177,7 +172,7 @@
         pages = list(self._pdfReader.pages)
         for i in range(0, len(pages)):
             page: PyPDF2.pdf.PageObject = pages[i]
-            pageLabels[page.indirectRef.idnum] = i + 1
+            pageLabels[page.indirect_ref.idnum] = i + 1
         return pageLabels
 
     def _addPageRatio(self, outlines, pageLabels):
@@ -218,20 +213,12 @@
 
 
 def main():
-<<<<<<< HEAD
-    # add PyPDF2 library to system path
-    sys.path.append('/opt/homebrew/lib/python3.10/site-packages/PyPDF2/')
-    bm = PdfBookmark('/Users/Ye/Downloads/有目录但未ocr/[美]卡斯滕·哈里斯：无限与视角.pdf')
-    print(bm.getBookmark())
-    bm.exportBookmark('/Users/Ye/Desktop/test1.bm')
-    bm.importBookmark('/Users/Ye/Desktop/test1.bm')
-=======
+
     # 以下为测试代码
     bm = PdfBookmark('/Users/name/Downloads/带目录的PDF/[美]卡斯滕·哈里斯：无限与视角.pdf')
     print (bm.getBookmark())
     bm.exportBookmark('/Users/name/Downloads/导出的bm文件/test1.bm')
     bm.importBookmark('/Users/name/Downloads/导入的bm文件/test2.bm')
->>>>>>> cafc1b5c
 
 
 if __name__ == '__main__':
